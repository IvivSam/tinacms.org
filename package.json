--- conflicted
+++ resolved
@@ -46,11 +46,7 @@
     "jsonp": "^0.2.1",
     "matter": "^0.2.0",
     "moment": "^2.24.0",
-<<<<<<< HEAD
     "next": "9.2.2-canary.18",
-=======
-    "next": "9.2.2-canary.12",
->>>>>>> 96c6f89e
     "next-seo": "^4.1.0",
     "next-svgr": "0.0.2",
     "next-tinacms-json": "^0.3.2",
