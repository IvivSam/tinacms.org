import React from 'react'
import styled from 'styled-components'
import { BlocksControls } from '../components/ui/inline'
import { BlockTemplate } from 'tinacms'
import { NextSeo } from 'next-seo'

import { Layout, Wrapper, RichTextWrapper } from '../components/layout'
import { ArrowList } from '../components/ui'
import { TeamsForm } from '../components/forms'
import { InlineTextareaField, BlockTextArea } from '../components/ui/inline'
import getJsonData from '../utils/github/getJsonData'
import { getGithubDataFromPreviewProps } from '../utils/github/sourceProviderConnection'
import OpenAuthoringSiteForm from '../components/layout/OpenAuthoringSiteForm'
import { InlineBlocks } from 'react-tinacms-inline'
import { useLocalGithubJsonForm } from '../utils/github/useLocalGithubJsonForm'
import ContentNotFoundError from '../utils/github/ContentNotFoundError'

const formOptions = {
  label: 'Teams',
  fields: [
    {
      label: 'Headline',
      name: 'headline',
      description: 'Enter the main headline here',
      component: 'textarea',
    },
    {
      label: 'Supporting Points',
      name: 'supporting_points',
      description: 'Edit the points here',
      component: 'group-list',
      itemProps: item => ({
        key: item.id,
        label: `${item.point.slice(0, 25)}...`,
      }),
      defaultItem: () => ({
        point: 'New Point',
        _template: 'point',
      }),
      fields: [
        {
          label: 'Point',
          name: 'point',
          component: 'textarea',
        },
      ],
    },
  ],
}

export default function TeamsPage(props) {
  // Adds Tina Form
  const [data, form] = useLocalGithubJsonForm(
    props.teams,
    formOptions,
    props.sourceProviderConnection,
    props.editMode
  )

  return (
<<<<<<< HEAD
    <OpenAuthoringSiteForm form={form} editMode={props.editMode}>
      <TeamsLayout
        sourceProviderConnection={props.sourceProviderConnection}
        editMode={props.editMode}
        color={'secondary'}
      >
=======
    <OpenAuthoringSiteForm form={form} editMode={props.editMode} previewError={props.previewError}>
      <TeamsLayout page="teams" color={'secondary'}>
>>>>>>> e7262295
        <NextSeo
          title={data.title}
          description={data.description}
          openGraph={{
            title: data.title,
            description: data.description,
          }}
        />
        <TeamsSection>
          {/*
           *** Inline controls shouldn't render
           *** until we're ready for Inline release
           */}
          {/*
            <InlineControls>
            <EditToggle />
            <DiscardButton />
            </InlineControls>
          */}
          <Wrapper>
            <RichTextWrapper>
              <TeamsGrid>
                <TeamsContent>
                  <h2>
                    <InlineTextareaField name="headline" />
                  </h2>
                  <hr />
                  <ArrowList>
                    <InlineBlocks
                      name="supporting_points"
                      blocks={TEAMS_POINTS_BLOCKS}
                    />
                  </ArrowList>
                </TeamsContent>
                <TeamsFormWrapper>
                  <TeamsForm
                    hubspotFormID={process.env.HUBSPOT_TEAMS_FORM_ID}
                  />
                </TeamsFormWrapper>
              </TeamsGrid>
            </RichTextWrapper>
          </Wrapper>
        </TeamsSection>
      </TeamsLayout>
    </OpenAuthoringSiteForm>
  )
}

/*
 ** DATA FETCHING --------------------------------------------------
 */

export async function unstable_getStaticProps({ preview, previewData }) {
  const sourceProviderConnection = getGithubDataFromPreviewProps(previewData)

  let previewError: string
  let teamsData = {}
  try {
    teamsData = await getJsonData(
      'content/pages/teams.json',
      sourceProviderConnection
    )
  } catch (e) {
    if (e instanceof ContentNotFoundError) {
      previewError = e.message
    } else {
      throw e
    }
  }
  
  return {
    props: {
      teams: teamsData,
      previewError: previewError,
      sourceProviderConnection,
      editMode: !!preview,
    },
  }
}

/*
 ** TINA FORM CONFIG -------------------------------------------------
 */

/*
 ** BLOCKS CONFIG ------------------------------------------------------
 */

function SupportingPoint({ data, index }) {
  return (
    <BlocksControls index={index}>
      <li key={`supporting-point-${index}`}>
        <BlockTextArea name="point" />
      </li>
    </BlocksControls>
  )
}

const point_template: BlockTemplate = {
  type: 'point',
  label: 'Teams Point',
  defaultItem: { point: 'Something dope about TinaTeams 🤙' },
  key: undefined,
  fields: [],
}

const TEAMS_POINTS_BLOCKS = {
  point: {
    Component: SupportingPoint,
    template: point_template,
  },
}

/*
 ** STYLES --------------------------------------------------------------
 */

const TeamsLayout = styled(Layout)`
  min-height: 100%;
  background-color: var(--color-secondary-dark);
  color: white;
`

const TeamsSection = styled.section`
  flex: 1 0 auto;
  padding: 8rem 0 5rem 0;
  display: flex;
  flex-direction: column;

  ${Wrapper} {
    display: flex;
    flex: 1 0 auto;
  }
`

const TeamsGrid = styled.div`
  display: grid;
  grid-gap: 2rem;
  min-height: 100%;

  @media (min-width: 800px) {
    grid-template-columns: 1fr 1fr;
    align-items: center;
    grid-gap: 4rem;
  }
`

const TeamsFormWrapper = styled.div`
  padding: 2rem;
  background-color: var(--color-secondary);
  border-radius: 3rem;

  @media (min-width: 800px) {
    padding: 2rem 5rem;
  }
`

const TeamsContent = styled.div`
  li {
    color: white;
    max-width: 30rem;
  }

  h2 {
    color: var(--color-seafoam-dark) !important;
  }

  hr {
    border-color: var(--color-seafoam-dark) !important;
  }
`<|MERGE_RESOLUTION|>--- conflicted
+++ resolved
@@ -58,17 +58,16 @@
   )
 
   return (
-<<<<<<< HEAD
-    <OpenAuthoringSiteForm form={form} editMode={props.editMode}>
+    <OpenAuthoringSiteForm
+      form={form}
+      editMode={props.editMode}
+      previewError={props.previewError}
+    >
       <TeamsLayout
         sourceProviderConnection={props.sourceProviderConnection}
         editMode={props.editMode}
         color={'secondary'}
       >
-=======
-    <OpenAuthoringSiteForm form={form} editMode={props.editMode} previewError={props.previewError}>
-      <TeamsLayout page="teams" color={'secondary'}>
->>>>>>> e7262295
         <NextSeo
           title={data.title}
           description={data.description}
@@ -138,7 +137,7 @@
       throw e
     }
   }
-  
+
   return {
     props: {
       teams: teamsData,
