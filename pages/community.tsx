--- conflicted
+++ resolved
@@ -38,7 +38,7 @@
   metadata,
   sourceProviderConnection,
   editMode,
-  previewError
+  previewError,
 }) {
   // Registers Tina Form
   const [data, form] = useLocalGithubJsonForm(
@@ -49,16 +49,15 @@
   )
 
   return (
-<<<<<<< HEAD
-    <OpenAuthoringSiteForm form={form} editMode={editMode}>
+    <OpenAuthoringSiteForm
+      form={form}
+      editMode={editMode}
+      previewError={previewError}
+    >
       <Layout
         sourceProviderConnection={sourceProviderConnection}
         editMode={editMode}
       >
-=======
-    <OpenAuthoringSiteForm form={form} editMode={editMode} previewError={previewError}>
-      <Layout>
->>>>>>> e7262295
         <NextSeo
           title={data.title}
           description={data.description}
