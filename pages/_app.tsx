import React from 'react'
import App from 'next/app'
import Head from 'next/head'
import { TinaCMS, Tina } from 'tinacms'
import { GitClient } from '@tinacms/git-client'
import { DefaultSeo } from 'next-seo'
import data from '../content/siteConfig.json'
import TagManager from 'react-gtm-module'
import { GlobalStyle } from '../components/styles/GlobalStyle'
import { OpenAuthoring } from '../components/layout/OpenAuthoring'
<<<<<<< HEAD
import { Toolbar } from '../components/cms/Toolbar'
=======
import { BrowserStorageApi } from '../utils/plugins/BrowserStorageApi'
>>>>>>> 355441c8

const MainLayout = ({ Component, pageProps }) => {
  /*
   ** TODO: If and when 'preview' state becomes accessible
   ** at the _app level, we should move the sidebar / editMode
   ** logic to be handled here
   */
  const tinaConfig = {
    apis: {
      git: new GitClient('http://localhost:3000/___tina'),
      storage:
        typeof window !== 'undefined'
          ? new BrowserStorageApi(window.localStorage)
          : {},
    },

    sidebar: {
      // editMode initially set here
      hidden: true,
      position: 'displace' as any,
    },
  }

  const cms = React.useMemo(() => new TinaCMS(tinaConfig), [])

  return (
    <Tina cms={cms} {...tinaConfig.sidebar}>
      <Toolbar />
      <OpenAuthoring>
        <DefaultSeo
          title={data.seoDefaultTitle}
          titleTemplate={'%s | ' + data.title}
          description={data.description}
          openGraph={{
            type: 'website',
            locale: 'en_CA',
            url: data.siteUrl,
            site_name: data.title,
            images: [
              {
                url: 'https://tinacms.org/img/tina-twitter-share.png',
                width: 1200,
                height: 628,
                alt: `TinaCMS`,
              },
            ],
          }}
          twitter={{
            handle: data.social.twitterHandle,
            site: data.social.twitterHandle,
            cardType: 'summary_large_image',
          }}
        />
        <Head>
          <link rel="shortcut icon" href="/favicon/favicon.ico" />
          <meta name="theme-color" content="#E6FAF8" />
        </Head>
        <GlobalStyle />
        <Component {...pageProps} />
      </OpenAuthoring>
    </Tina>
  )
}

class Site extends App {
  componentDidMount() {
    if (process.env.NODE_ENV === 'production') {
      TagManager.initialize({
        gtmId: process.env.GTM_ID,
      })
    }
  }

  render() {
    const { Component, pageProps } = this.props
    return <MainLayout Component={Component} pageProps={pageProps} />
  }
}

export default Site<|MERGE_RESOLUTION|>--- conflicted
+++ resolved
@@ -8,11 +8,8 @@
 import TagManager from 'react-gtm-module'
 import { GlobalStyle } from '../components/styles/GlobalStyle'
 import { OpenAuthoring } from '../components/layout/OpenAuthoring'
-<<<<<<< HEAD
 import { Toolbar } from '../components/cms/Toolbar'
-=======
 import { BrowserStorageApi } from '../utils/plugins/BrowserStorageApi'
->>>>>>> 355441c8
 
 const MainLayout = ({ Component, pageProps }) => {
   /*
