<<<<<<< HEAD
import Cookies from 'js-cookie'
import { useEffect, useState } from 'react'
import { response } from 'express'
import { getUser, getBranch } from '../../open-authoring/github/api'
=======
import { AuthLayout } from '../../components/layout'
import { Button } from '../../components/ui'
import styled from 'styled-components'
>>>>>>> 7f1b7803

export default function Authorizing() {
  const createFork = async () => {
    const resp = await fetch(`/api/proxy-github`, {
      method: 'POST',
      body: JSON.stringify({
        proxy_data: {
          url: `https://api.github.com/repos/${process.env.REPO_FULL_NAME}/forks`,
          method: 'POST',
        },
      }),
    })

    const { full_name } = await resp.json()
    const forkFullName = full_name
    if (forkFullName) {
      localStorage.setItem('fork_full_name', full_name)
      window.close()
    } else {
      alert('Could not fork the site') //TODO - show clean error message
    }
  }

  const [forkValidating, setForkValidating] = useState(true)

  useEffect(() => {  // check if user already has a fork and if so use it
    (async () => {
      const branch = "master";

      const userData = await getUser()
      if (!userData) return setForkValidating(false)
      const login = userData.login
      const expectedFork = login + "/" + process.env.REPO_FULL_NAME.split('/')[1]
      const forkData = await getBranch(expectedFork, branch)
      if (!forkData) return setForkValidating(false)
      if (forkData.ref === "refs/heads/" + branch) { // found fork
        localStorage.setItem('fork_full_name', expectedFork)
        window.close()
        return
      }
      return setForkValidating(false)
    })()  
  })


  return (
<<<<<<< HEAD
    <div>
      {!forkValidating &&
          <div>
            <button
            onClick={() => {
              createFork()
            }}
          >
            Create a fork
          </button>
        </div>
      }
      {forkValidating &&
        <p>
        Checking for fork...
        </p>
      }
    </div>
=======
    <AuthLayout>
      <h2>You will need a fork of the site to save your changes.</h2>
      <p>Later you will be able to create a pull request from Tina.</p>
      <AuthButton
        color="primary"
        onClick={() => {
          createFork()
        }}
      >
        Create a fork
      </AuthButton>
    </AuthLayout>
>>>>>>> 7f1b7803
  )
}

const AuthButton = styled(Button)`
  margin: 0 auto 1rem auto;
`<|MERGE_RESOLUTION|>--- conflicted
+++ resolved
@@ -1,13 +1,11 @@
-<<<<<<< HEAD
 import Cookies from 'js-cookie'
 import { useEffect, useState } from 'react'
 import { response } from 'express'
 import { getUser, getBranch } from '../../open-authoring/github/api'
-=======
 import { AuthLayout } from '../../components/layout'
 import { Button } from '../../components/ui'
 import styled from 'styled-components'
->>>>>>> 7f1b7803
+
 
 export default function Authorizing() {
   const createFork = async () => {
@@ -54,39 +52,25 @@
 
 
   return (
-<<<<<<< HEAD
-    <div>
+    <AuthButton>
       {!forkValidating &&
-          <div>
-            <button
-            onClick={() => {
-              createFork()
-            }}
-          >
-            Create a fork
-          </button>
-        </div>
+          <h2>You will need a fork of the site to save your changes.</h2>
+            <p>Later you will be able to create a pull request from Tina.</p>
+            <AuthButton
+              color="primary"
+              onClick={() => {
+                createFork()
+              }}
+            >
+        Create a fork
+      </AuthButton>
       }
       {forkValidating &&
         <p>
         Checking for fork...
         </p>
       }
-    </div>
-=======
-    <AuthLayout>
-      <h2>You will need a fork of the site to save your changes.</h2>
-      <p>Later you will be able to create a pull request from Tina.</p>
-      <AuthButton
-        color="primary"
-        onClick={() => {
-          createFork()
-        }}
-      >
-        Create a fork
-      </AuthButton>
-    </AuthLayout>
->>>>>>> 7f1b7803
+    </AuthButton>
   )
 }
 
