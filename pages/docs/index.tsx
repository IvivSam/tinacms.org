import DocTemplate from './[...slug]'
import matter from 'gray-matter'
import { readFile } from '../../utils/readFile'
import { getDocProps } from '../../utils/docs/getDocProps'
import ContentNotFoundError from '../../utils/github/ContentNotFoundError'
import { GetStaticProps } from 'next'

export const getStaticProps: GetStaticProps = async function(props) {
  try {
    return await getDocProps(props, 'index')
  } catch (e) {
<<<<<<< HEAD
    return {
      props: {
        previewError: e.message
=======
    if (e instanceof ContentNotFoundError) {
      return {
        props: {
          previewError: e.message,
        },
>>>>>>> baf5c4da
      }
    }
  }
}

export default DocTemplate<|MERGE_RESOLUTION|>--- conflicted
+++ resolved
@@ -9,18 +9,10 @@
   try {
     return await getDocProps(props, 'index')
   } catch (e) {
-<<<<<<< HEAD
     return {
       props: {
-        previewError: e.message
-=======
-    if (e instanceof ContentNotFoundError) {
-      return {
-        props: {
-          previewError: e.message,
-        },
->>>>>>> baf5c4da
-      }
+        previewError: e.message,
+      },
     }
   }
 }
