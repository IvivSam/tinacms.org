import React, { useState } from 'react'
import styled from 'styled-components'
import { NextSeo } from 'next-seo'
import { GetStaticProps, GetStaticPaths } from 'next'
import {
  DocsLayout,
  MarkdownContent,
  RichTextWrapper,
  Wrapper,
  Footer,
} from '../../components/layout'
import {
  DocsNav,
  NavToggle,
  HeaderNav,
  Overlay,
  DocsPagination,
} from '../../components/ui'
import { InlineWysiwyg, InlineTextareaField } from '../../components/ui/inline'
import { TinaIcon } from '../../components/logo'
import { useLocalGithubMarkdownForm } from '../../utils/github/useLocalGithubMarkdownForm'
import { getDocProps } from '../../utils/docs/getDocProps'
import OpenAuthoringSiteForm from '../../components/layout/OpenAuthoringSiteForm'
import ContentNotFoundError from '../../utils/github/ContentNotFoundError'
import { OpenAuthoringModalContainer } from '../../open-authoring/OpenAuthoringModalContainer'
import OpenAuthoringError from '../../open-authoring/OpenAuthoringError'

export default function DocTemplate(props) {
<<<<<<< HEAD
  // Workaround for fallback being not implemented
  if (!props.markdownFile) {
    return (<><OpenAuthoringModalContainer uninterpretatedError={props.error} /></>)
  }

=======
>>>>>>> baf5c4da
  // Registers Tina Form
  const [data, form] = useLocalGithubMarkdownForm(
    props.markdownFile,
    formOptions,
    props.sourceProviderConnection,
    props.editMode
  )
  const [open, setOpen] = useState(false)
  const frontmatter = data.frontmatter
  const markdownBody = data.markdownBody
  const excerpt = props.markdownFile.data.excerpt

  return (
    <OpenAuthoringSiteForm
      form={form}
      path={props.markdownFile.fileRelativePath}
      editMode={props.editMode}
      error={props.error}
    >
      <DocsLayout isEditing={props.editMode}>
        <NextSeo
          title={frontmatter.title}
          titleTemplate={'%s | TinaCMS Docs'}
          description={excerpt}
          openGraph={{
            title: frontmatter.title,
            description: excerpt,
            images: [
              {
                url:
                  'https://res.cloudinary.com/forestry-demo/image/upload/l_text:tuner-regular.ttf_90_center:' +
                  encodeURIComponent(frontmatter.title) +
                  ',g_center,x_0,y_50,w_850,c_fit,co_rgb:EC4815/v1581087220/TinaCMS/tinacms-social-empty-docs.png',
                width: 1200,
                height: 628,
                alt: frontmatter.title + ` | TinaCMS Docs`,
              },
            ],
          }}
        />
        <DocsNavToggle open={open} onClick={() => setOpen(!open)} />
        <DocsMobileTinaIcon />
        <DocsNav open={open} navItems={props.docsNav} />
        <DocsContent>
          <DocsHeaderNav color={'light'} open={open} />
          <RichTextWrapper>
            <Wrapper narrow>
              <h1>
                <InlineTextareaField name="frontmatter.title" />
              </h1>
              <hr />
              <InlineWysiwyg name="markdownBody">
                <MarkdownContent escapeHtml={false} content={markdownBody} />
              </InlineWysiwyg>
              <DocsPagination
                prevPage={props.prevPage}
                nextPage={props.nextPage}
              />
            </Wrapper>
          </RichTextWrapper>
          <Footer light editMode={props.editMode} />
        </DocsContent>
        <Overlay open={open} onClick={() => setOpen(false)} />
      </DocsLayout>
    </OpenAuthoringSiteForm>
  )
}

/*
 * DATA FETCHING ------------------------------------------------------
 */

export const getStaticProps: GetStaticProps = async function(props) {
  let { slug: slugs } = props.params

  // @ts-ignore This should maybe always be a string[]?
  const slug = slugs.join('/')
  try {
    return await getDocProps(props, slug)
  } catch (e) {
    
    return {
      props: {
        error: e
      }
    }
  }
}

export const getStaticPaths: GetStaticPaths = async function() {
  const fg = require('fast-glob')
  const contentDir = './content/docs/'
  const files = await fg(`${contentDir}**/*.md`)
  return {
    fallback: false,
    paths: files
      .filter(file => !file.endsWith('index.md'))
      .map(file => {
        const path = file.substring(contentDir.length, file.length - 3)
        return { params: { slug: path.split('/') } }
      }),
  }
}

/*
 * TINA FORM CONFIG -----------------------------------------------------
 */

const formOptions = {
  label: 'Tina Doc',
  fields: [
    {
      label: 'Title',
      name: 'frontmatter.title',
      component: 'text',
    },
    {
      label: 'Previous Doc',
      name: 'frontmatter.prev',
      component: 'text',
    },
    {
      label: 'Next Doc',
      name: 'frontmatter.next',
      component: 'text',
    },
    {
      label: 'Documentation Body',
      name: 'markdownBody',
      component: 'markdown',
    },
  ],
}

/*
 * STYLES --------------------------------------------------------------
 */

const DocsNavToggle = styled(NavToggle)`
  position: fixed;
  margin-top: 1.25rem;
  left: 1rem;
  z-index: 500;

  @media (min-width: 999px) {
    display: none;
  }
`

const DocsMobileTinaIcon = styled(TinaIcon)`
  position: relative;
  display: block;
  padding: 1rem 0;

  h1 {
    text-align: center;
    display: flex;
    align-items: center;
    justify-content: center;
  }

  @media (min-width: 1000px) {
    display: none;
  }
`

const DocsHeaderNav = styled(HeaderNav)`
  justify-content: flex-end;
  padding: 1rem 0;

  @media (max-width: 999px) {
    display: none;
  }
`

const DocsContent = styled.div`
  grid-area: content;
  overflow-y: auto;

  ${Wrapper} {
    padding-top: 2rem;
    padding-bottom: 3rem;
  }

  h1,
  .h1,
  h2,
  .h2 {
    color: var(--color-primary);
    em {
      color: var(--color-primary);
      font-style: italic;
    }
  }

  h3,
  .h3,
  h4,
  .h4 {
    color: var(--color-secondary);
    em {
      color: var(--color-secondary);
      font-style: italic;
    }
  }

  h1,
  .h1 {
    font-size: 2rem;
    @media (min-width: 800px) {
      font-size: 3rem;
    }

    @media (min-width: 1200px) {
      font-size: 2.5rem;
    }
  }

  h2,
  .h2 {
    font-size: 1.625rem;
  }
`<|MERGE_RESOLUTION|>--- conflicted
+++ resolved
@@ -26,14 +26,15 @@
 import OpenAuthoringError from '../../open-authoring/OpenAuthoringError'
 
 export default function DocTemplate(props) {
-<<<<<<< HEAD
   // Workaround for fallback being not implemented
   if (!props.markdownFile) {
-    return (<><OpenAuthoringModalContainer uninterpretatedError={props.error} /></>)
-  }
-
-=======
->>>>>>> baf5c4da
+    return (
+      <>
+        <OpenAuthoringModalContainer uninterpretatedError={props.error} />
+      </>
+    )
+  }
+
   // Registers Tina Form
   const [data, form] = useLocalGithubMarkdownForm(
     props.markdownFile,
@@ -114,11 +115,10 @@
   try {
     return await getDocProps(props, slug)
   } catch (e) {
-    
     return {
       props: {
-        error: e
-      }
+        error: e,
+      },
     }
   }
 }
