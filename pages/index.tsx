import React, { useMemo } from 'react'
import styled from 'styled-components'
import { inlineJsonForm } from 'next-tinacms-json'
import { DynamicLink } from '../components/ui/DynamicLink'
import toMarkdownString from '../utils/toMarkdownString'
import { b64DecodeUnicode } from "../utils/base64"
<<<<<<< HEAD
import { usePlugins } from "tinacms";
import { PRPlugin } from "../open-authoring/prPlugin"

=======
>>>>>>> 6b3ee678

import {
  Layout,
  Hero,
  HeroTitle,
  Wrapper,
  Section,
  RichTextWrapper,
} from '../components/layout'
import { Button, Video, ArrowList } from '../components/ui'
import { NextSeo, DefaultSeo } from 'next-seo'
import matter from 'gray-matter'
import { useCMS, useLocalForm } from 'tinacms'
import { getGithubContext } from '../utils/github/getGithubContext'
import { getJsonFormProps } from '../utils/getJsonFormProps'

const {
  createPR,
  getContent,
  saveContent,
  fetchExistingPR,
} = require('../open-authoring/github/api')

const HomePage = (props: any) => {
  const cms = useCMS()

  const [formData, form] = useLocalForm({
    id: props.fileRelativePath, // needs to be unique
    label: 'Home Page',
    initialValues: {
      fileRelativePath: props.fileRelativePath,
      data: props.data,
      sha: props.sha,
    },
    fields: [
      {
        label: 'Headline',
        name: 'data.headline',
        description: 'Enter the main headline here',
        component: 'text',
      },
      {
        label: 'Description',
        name: 'data.description',
        description: 'Enter supporting main description',
        component: 'textarea',
      },
      {
        label: 'Selling Points',
        name: 'data.three_points',
        description: 'Edit the points here',
        component: 'group-list',
        //@ts-ignore
        itemProps: item => ({
          key: item.id,
          label: `${item.main.slice(0, 15)}...`,
        }),
        fields: [
          {
            label: 'Main',
            name: 'data.main',
            component: 'textarea',
          },
          {
            label: 'Supporting',
            name: 'data.supporting',
            component: 'textarea',
          },
        ],
      },
      {
        label: 'Setup Headline',
        name: 'data.setup.headline',
        description: 'Enter the "setup" headline here',
        component: 'textarea',
      },
      {
        label: 'Setup Steps',
        name: 'data.setup.steps',
        description: 'Edit the steps here',
        component: 'group-list',
        //@ts-ignore
        itemProps: item => ({
          key: item.id,
          label: `${item.step.slice(0, 15)}...`,
        }),
        fields: [
          {
            label: 'Step',
            name: 'step',
            component: 'textarea',
          },
        ],
      },
    ],
    // save & commit the file when the "save" button is pressed
    onSubmit(formData, form) {
      if (process.env.USE_CONTENT_API) {
        saveContent(
          props.forkFullName,
          props.branch,
          props.fileRelativePath,
          props.access_token,
          props.sha,
          JSON.stringify(formData.data),
          'Update from TinaCMS'
        ).then(response => {
          window.location.reload()
        }) //hack so sha updates
      } else {
        // create commit?
        alert('saves on localhost not supported')
      }
    },
  })

  function usePRPlugin() {
    const brancher = useMemo(() => {
      return new PRPlugin(
        props.baseRepoFullName,
        props.forkFullName,
        props.headBranch,
        props.access_token
      );
    }, [
      props.baseRepoFullName,
      props.forkFullName,
      props.headBranch,
      props.access_token
    ]);

    usePlugins(brancher);
  }
  if (process.env.USE_CONTENT_API) {
    usePRPlugin();
  }

  const homeData = formData.data

  return (
    <Layout pathname="/">
      <DefaultSeo titleTemplate={homeData.title + ' | %s'} />
      <Hero overlap narrow>
        {homeData.headline}
      </Hero>
      <Video src={homeData.hero_video} />

      <Section>
        <Wrapper>
          <RichTextWrapper>
            <CtaLayout>
              <h2>
                <em>{homeData.description}</em>
              </h2>
              <CtaBar>
                <DynamicLink
                  href={'/docs/getting-started/introduction/'}
                  passHref
                >
                  <Button as="a" color="primary">
                    Get Started
                  </Button>
                </DynamicLink>
              </CtaBar>
            </CtaLayout>
            <InfoLayout>
              {homeData.three_points.map(point => (
                <div key={point.main.slice(0, 8)}>
                  <h3>
                    <em>{point.main}</em>
                  </h3>
                  <p>{point.supporting}</p>
                </div>
              ))}
            </InfoLayout>
          </RichTextWrapper>
        </Wrapper>
      </Section>

      <Section color="seafoam">
        <Wrapper>
          <SetupLayout>
            <RichTextWrapper>
              <h2 className="h1">{homeData.setup.headline}</h2>
              <hr />
              <ArrowList>
                {homeData.setup.steps.map(item => (
                  <li key={item.step.slice(0, 8)}>{item.step}</li>
                ))}
              </ArrowList>
              <DynamicLink
                href={'/docs/getting-started/introduction/'}
                passHref
              >
                <Button as="a" color="primary">
                  Get Started
                </Button>
              </DynamicLink>
            </RichTextWrapper>
            <CodeWrapper>
              <CodeExample
                dangerouslySetInnerHTML={{
                  __html: `yarn add <b>gatsby-plugin-tinacms</b>

module.exports = {
  <span>// ...</span>
  plugins: [
    '<b>gatsby-plugin-tinacms</b>',
    <span>// ...</span>
  ],
};

export <b>WithTina</b>( <b>Component</b> );
                  `,
                }}
              ></CodeExample>
            </CodeWrapper>
          </SetupLayout>
        </Wrapper>
      </Section>
    </Layout>
  )
}

export default HomePage

export async function unstable_getServerProps(ctx) {
<<<<<<< HEAD
  const filePath = 'content/pages/home.json'
  if (process.env.USE_CONTENT_API) {
    const access_token = ctx.req.cookies['tina-github-auth']
    const forkFullName = ctx.req.cookies['tina-github-fork-name']

    const headBranch = ctx.query.branch || 'master'
    const homeData = await getContent(
      forkFullName,
      headBranch,
      filePath,
      access_token
    )
    const home = JSON.parse(b64DecodeUnicode(homeData.data.content))

    return {
      props: {
        fileRelativePath: filePath,
        forkFullName,
        headBranch,
        access_token,
        sha: homeData.data.sha,
        baseRepoFullName: process.env.REPO_FULL_NAME,
        data: home,
      },
    }
  } else {
    const homeData = await import(`../content/${filePath}`)

    return {
      props: {
        fileRelativePath: filePath,
        data: homeData.default,
      },
    }
  }
=======
  const props = await getJsonFormProps(ctx, 'content/pages/home.json')
  return { props }
>>>>>>> 6b3ee678
}

/*
 ** STYLES -------------------------------------------------------
 */

const CodeWrapper = styled.div`
  border-radius: 50px;
  background-color: #d4f0ee;
  display: block;
  overflow: auto;
`

const CodeExample = styled.code`
  display: block;
  padding: 3rem;
  color: #241748;
  font-size: 20px;
  line-height: 1.2;
  font-family: Monaco, 'Courier New', Courier, monospace;
  white-space: pre;
  filter: drop-shadow(rgba(104, 120, 125, 0.2) 0px 7px 8px);
  align-self: flex-start;
  width: 100%;
  display: block;

  b {
    color: var(--color-primary);
  }

  span {
    opacity: 0.3;
  }
`

const InfoLayout = styled.div`
  display: grid;
  grid-gap: 2rem;

  @media (min-width: 800px) {
    grid-template-columns: repeat(3, 1fr);
  }
`

const SetupLayout = styled.div`
  display: grid;
  grid-gap: 2rem;
  @media (min-width: 800px) {
    align-items: start;
    grid-gap: 4rem;
    grid-template-columns: repeat(2, 1fr);
  }
`

const CtaLayout = styled.div`
  max-width: 35rem;
  text-align: center;
  margin: 0 auto;
  padding: 0 0 3rem 0;

  @media (min-width: 800px) {
    padding: 0 0 5rem 0;
  }
`

const CtaBar = styled.div`
  margin: 2rem auto 0 auto;
  display: flex;
  align-items: center;
  justify-content: center;
  iframe {
    margin-left: 1rem;
  }
  @media (min-width: 1030px) {
    iframe {
      display: none;
    }
  }
`<|MERGE_RESOLUTION|>--- conflicted
+++ resolved
@@ -4,12 +4,9 @@
 import { DynamicLink } from '../components/ui/DynamicLink'
 import toMarkdownString from '../utils/toMarkdownString'
 import { b64DecodeUnicode } from "../utils/base64"
-<<<<<<< HEAD
+
 import { usePlugins } from "tinacms";
 import { PRPlugin } from "../open-authoring/prPlugin"
-
-=======
->>>>>>> 6b3ee678
 
 import {
   Layout,
@@ -237,46 +234,10 @@
 export default HomePage
 
 export async function unstable_getServerProps(ctx) {
-<<<<<<< HEAD
-  const filePath = 'content/pages/home.json'
-  if (process.env.USE_CONTENT_API) {
-    const access_token = ctx.req.cookies['tina-github-auth']
-    const forkFullName = ctx.req.cookies['tina-github-fork-name']
-
-    const headBranch = ctx.query.branch || 'master'
-    const homeData = await getContent(
-      forkFullName,
-      headBranch,
-      filePath,
-      access_token
-    )
-    const home = JSON.parse(b64DecodeUnicode(homeData.data.content))
-
-    return {
-      props: {
-        fileRelativePath: filePath,
-        forkFullName,
-        headBranch,
-        access_token,
-        sha: homeData.data.sha,
-        baseRepoFullName: process.env.REPO_FULL_NAME,
-        data: home,
-      },
-    }
-  } else {
-    const homeData = await import(`../content/${filePath}`)
-
-    return {
-      props: {
-        fileRelativePath: filePath,
-        data: homeData.default,
-      },
-    }
-  }
-=======
+
   const props = await getJsonFormProps(ctx, 'content/pages/home.json')
   return { props }
->>>>>>> 6b3ee678
+
 }
 
 /*
