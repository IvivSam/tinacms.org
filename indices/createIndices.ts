require('dotenv').config()

import algoliasearch from 'algoliasearch'
import fetchDocs from '../api/fetchDocs'
import fetchBlogs from '../api/fetchBlogs'

const MAX_BODY_LENGTH = 3000

<<<<<<< HEAD
const mapContentToIndex = (
  obj: Partial<{ data: { slug: string }; content: string }>
) => {
=======
const client = algoliasearch(
  process.env.ALGOLIA_APP_ID,
  process.env.ALGOLIA_ADMIN_KEY
)

fetchDocs().then(docs => {
  client
    .initIndex('Tina-Docs-Next')
    .saveObjects(docs.map(mapContentToIndex))
    .then(() => {
      console.log(`created docs index`)
    })
    .catch(err => {
      console.log(`failed creating docs index: ${err}`)
    })
})

fetchBlogs().then(blogs => {
  client
    .initIndex('Tina-Blogs-Next')
    .saveObjects(blogs.map(mapContentToIndex))
    .then(() => {
      console.log(`created blogs index`)
    })
    .catch(err => {
      console.log(`failed creating blogs index: ${err}`)
    })
})

const mapContentToIndex = ({
  content,
  ...obj
}: Partial<{ data: { slug: string }; content: string }>) => {
>>>>>>> 5112a5b4
  return {
    ...obj.data,
    excerpt: (content || '').substring(0, MAX_BODY_LENGTH),
    objectID: obj.data.slug,
  }
}

const saveIndex = async (client: any, indexName: string, data: any) => {
  const index = client.initIndex(indexName)
  const result = await index.saveObjects(index)
  console.log(`updated ${indexName}: ${result.objectIDs}`)
}

const createIndices = async () => {
  const client = algoliasearch(
    process.env.ALGOLIA_APP_ID,
    process.env.ALGOLIA_ADMIN_KEY
  )
  const docs = await fetchDocs()
  await saveIndex(client, 'Tina-Docs-Next', docs.map(mapContentToIndex))

  const blogs = await fetchBlogs()
  await saveIndex(client, 'Tina-Blogs-Next', blogs.map(mapContentToIndex))
}

createIndices()
  .then(() => {
    console.log('indices created')
  })
  .catch(e => {
    console.error(e)
    process.kill(1)
  })<|MERGE_RESOLUTION|>--- conflicted
+++ resolved
@@ -6,45 +6,10 @@
 
 const MAX_BODY_LENGTH = 3000
 
-<<<<<<< HEAD
-const mapContentToIndex = (
-  obj: Partial<{ data: { slug: string }; content: string }>
-) => {
-=======
-const client = algoliasearch(
-  process.env.ALGOLIA_APP_ID,
-  process.env.ALGOLIA_ADMIN_KEY
-)
-
-fetchDocs().then(docs => {
-  client
-    .initIndex('Tina-Docs-Next')
-    .saveObjects(docs.map(mapContentToIndex))
-    .then(() => {
-      console.log(`created docs index`)
-    })
-    .catch(err => {
-      console.log(`failed creating docs index: ${err}`)
-    })
-})
-
-fetchBlogs().then(blogs => {
-  client
-    .initIndex('Tina-Blogs-Next')
-    .saveObjects(blogs.map(mapContentToIndex))
-    .then(() => {
-      console.log(`created blogs index`)
-    })
-    .catch(err => {
-      console.log(`failed creating blogs index: ${err}`)
-    })
-})
-
 const mapContentToIndex = ({
   content,
   ...obj
 }: Partial<{ data: { slug: string }; content: string }>) => {
->>>>>>> 5112a5b4
   return {
     ...obj.data,
     excerpt: (content || '').substring(0, MAX_BODY_LENGTH),
@@ -54,7 +19,7 @@
 
 const saveIndex = async (client: any, indexName: string, data: any) => {
   const index = client.initIndex(indexName)
-  const result = await index.saveObjects(index)
+  const result = await index.saveObjects(data)
   console.log(`updated ${indexName}: ${result.objectIDs}`)
 }
 
