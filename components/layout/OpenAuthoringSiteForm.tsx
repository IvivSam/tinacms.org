import { InlineForm, InlineFormProps } from 'react-tinacms-inline'
<<<<<<< HEAD
import { OpenAuthoringModalContainer } from '../../open-authoring/OpenAuthoringModalContainer'
import { useEffect, useCallback, useState } from 'react'
import { useCMS } from 'tinacms'
import createDecorator from 'final-form-submit-listener'
import Cookies from 'js-cookie'
import OpenAuthoringError from '../../open-authoring/OpenAuthoringError'
import interpretError from '../../open-authoring/error-interpreter'
import OpenAuthoringContextualErrorUI from '../../open-authoring/OpenAuthoringContextualErrorUI'
import { useLocalStorageCache } from '../../utils/plugins/useLocalStorageCache'
import { useOpenAuthoringToolbarPlugins } from '../../open-authoring/useOpenAuthoringToolbarPlugins'
=======
import { color } from '@tinacms/styles'
import UndoIconSvg from '../../public/svg/undo-icon.svg'
import styled, { css } from 'styled-components'
import { useEffect, useState } from 'react'
import { useCMS, FieldMeta } from 'tinacms'
import { PRPlugin } from '../../open-authoring/PRPlugin'
import { LoadingDots } from '../ui/LoadingDots'
import { DesktopLabel } from '../ui/inline/DesktopLabel'
import { ToolbarButton } from '../ui/inline/ToolbarButton'
import { useLocalStorageCache } from '../../utils/plugins/useLocalStorageCache'
import { getForkName } from '../../open-authoring/utils/repository'
import FormAlerts from '../../open-authoring/FormAlerts'
>>>>>>> ba69f28c

interface Props extends InlineFormProps {
  editMode: boolean
  children: any
  path: string
}

<<<<<<< HEAD
const OpenAuthoringSiteForm = ({
  form,
  editMode,
  error,
  path,
  children,
}: Props) => {
  const [interpretedError, setInterpretedError] = useState(null)
  const cms = useCMS()
=======
const useFormState = (form, subscription) => {
  const [state, setState] = useState(form.finalForm.getState())
  useEffect(() => {
    form.subscribe(setState, subscription)
  }, [form])

  return state
}

const OpenAuthoringSiteForm = ({ form, editMode, path, children }: Props) => {
  const cms = useCMS()
  const formState = useFormState(form, { dirty: true, submitting: true })

  /**
   * Toolbar Plugins
   */
  useEffect(() => {
    const forkName = getForkName()
    const plugins = [
      {
        __type: 'toolbar:git',
        name: 'current-fork',
        component: () => {
          return (
            <FieldMeta name={'Fork'}>
              <MetaLink target="_blank" href={`https://github.com/${forkName}`}>
                {forkName}
              </MetaLink>
            </FieldMeta>
          )
        },
      },
      // TODO
      PRPlugin(process.env.REPO_FULL_NAME, forkName),
      {
        __type: 'toolbar:form-actions',
        name: 'base-form-actions',
        component: () => (
          <>
            {formState.dirty ? (
              <>
                <ToolbarButton
                  onClick={() => {
                    form.finalForm.reset()
                  }}
                >
                  <UndoIconSvg />
                  <DesktopLabel> Discard</DesktopLabel>
                </ToolbarButton>
                <SaveButton
                  primary
                  onClick={form.submit}
                  busy={formState.submitting}
                >
                  {formState.submitting && <LoadingDots />}
                  {!formState.submitting && (
                    <>
                      Save <DesktopLabel>&nbsp;Page</DesktopLabel>
                    </>
                  )}
                </SaveButton>
              </>
            ) : (
              <>
                <ToolbarButton onClick={form.reset} disabled>
                  <UndoIconSvg />
                  <DesktopLabel> Discard</DesktopLabel>
                </ToolbarButton>
                <SaveButton primary onClick={form.submit} disabled>
                  Save <DesktopLabel>&nbsp;Page</DesktopLabel>
                </SaveButton>
              </>
            )}
          </>
        ),
      },
      {
        __type: 'toolbar:status',
        name: 'form-state-dirty',
        props: {
          dirty: formState.dirty,
        },
        component: FormStatus,
      },
    ] as any

    const removePlugins = () => {
      plugins.forEach(plugin => cms.plugins.remove(plugin))
    }
>>>>>>> ba69f28c

  // Toolbar Plugins
  useOpenAuthoringToolbarPlugins(form, editMode)

  // Persist pending changes to localStorage
  useLocalStorageCache(path, form, editMode)

<<<<<<< HEAD
  // Show feedback onSave
  const updateUIWithError = useCallback(
    async (err: OpenAuthoringError) => {
      const errorUIDescriptor: OpenAuthoringContextualErrorUI = await interpretError(
        err
      )
      if (errorUIDescriptor.asModal) {
        setInterpretedError(errorUIDescriptor)
      } else {
        cms.alerts.error(errorUIDescriptor.message)
      }
    },
    [cms, setInterpretedError]
  )

  useEffect(() => {
    const submitListener = createDecorator({
      afterSubmitSucceeded: () =>
        cms.alerts.success(
          `Saved Successfully: Changes committed to ${Cookies.get(
            'fork_full_name'
          )}`
        ),
      afterSubmitFailed: async failedForm => {
        updateUIWithError(failedForm.getState().submitError)
      },
    })

    const undecorateSaveListener = submitListener(form.finalForm)

    return undecorateSaveListener
  }, [form])

  useEffect(() => {
    ;(async () => {
      if (error) {
        updateUIWithError(error)
      }
    })()
  }, [error])

=======
>>>>>>> ba69f28c
  return (
    <>
      <FormAlerts form={form} />
      <InlineForm
        form={form}
        initialStatus={
          typeof document !== 'undefined' && editMode ? 'active' : 'inactive'
        }
      >
        {children}
      </InlineForm>
    </>
  )
}

export default OpenAuthoringSiteForm<|MERGE_RESOLUTION|>--- conflicted
+++ resolved
@@ -1,29 +1,7 @@
 import { InlineForm, InlineFormProps } from 'react-tinacms-inline'
-<<<<<<< HEAD
-import { OpenAuthoringModalContainer } from '../../open-authoring/OpenAuthoringModalContainer'
-import { useEffect, useCallback, useState } from 'react'
-import { useCMS } from 'tinacms'
-import createDecorator from 'final-form-submit-listener'
-import Cookies from 'js-cookie'
-import OpenAuthoringError from '../../open-authoring/OpenAuthoringError'
-import interpretError from '../../open-authoring/error-interpreter'
-import OpenAuthoringContextualErrorUI from '../../open-authoring/OpenAuthoringContextualErrorUI'
+import { useOpenAuthoringToolbarPlugins } from '../../open-authoring/useOpenAuthoringToolbarPlugins'
 import { useLocalStorageCache } from '../../utils/plugins/useLocalStorageCache'
-import { useOpenAuthoringToolbarPlugins } from '../../open-authoring/useOpenAuthoringToolbarPlugins'
-=======
-import { color } from '@tinacms/styles'
-import UndoIconSvg from '../../public/svg/undo-icon.svg'
-import styled, { css } from 'styled-components'
-import { useEffect, useState } from 'react'
-import { useCMS, FieldMeta } from 'tinacms'
-import { PRPlugin } from '../../open-authoring/PRPlugin'
-import { LoadingDots } from '../ui/LoadingDots'
-import { DesktopLabel } from '../ui/inline/DesktopLabel'
-import { ToolbarButton } from '../ui/inline/ToolbarButton'
-import { useLocalStorageCache } from '../../utils/plugins/useLocalStorageCache'
-import { getForkName } from '../../open-authoring/utils/repository'
 import FormAlerts from '../../open-authoring/FormAlerts'
->>>>>>> ba69f28c
 
 interface Props extends InlineFormProps {
   editMode: boolean
@@ -31,158 +9,13 @@
   path: string
 }
 
-<<<<<<< HEAD
-const OpenAuthoringSiteForm = ({
-  form,
-  editMode,
-  error,
-  path,
-  children,
-}: Props) => {
-  const [interpretedError, setInterpretedError] = useState(null)
-  const cms = useCMS()
-=======
-const useFormState = (form, subscription) => {
-  const [state, setState] = useState(form.finalForm.getState())
-  useEffect(() => {
-    form.subscribe(setState, subscription)
-  }, [form])
-
-  return state
-}
-
 const OpenAuthoringSiteForm = ({ form, editMode, path, children }: Props) => {
-  const cms = useCMS()
-  const formState = useFormState(form, { dirty: true, submitting: true })
-
-  /**
-   * Toolbar Plugins
-   */
-  useEffect(() => {
-    const forkName = getForkName()
-    const plugins = [
-      {
-        __type: 'toolbar:git',
-        name: 'current-fork',
-        component: () => {
-          return (
-            <FieldMeta name={'Fork'}>
-              <MetaLink target="_blank" href={`https://github.com/${forkName}`}>
-                {forkName}
-              </MetaLink>
-            </FieldMeta>
-          )
-        },
-      },
-      // TODO
-      PRPlugin(process.env.REPO_FULL_NAME, forkName),
-      {
-        __type: 'toolbar:form-actions',
-        name: 'base-form-actions',
-        component: () => (
-          <>
-            {formState.dirty ? (
-              <>
-                <ToolbarButton
-                  onClick={() => {
-                    form.finalForm.reset()
-                  }}
-                >
-                  <UndoIconSvg />
-                  <DesktopLabel> Discard</DesktopLabel>
-                </ToolbarButton>
-                <SaveButton
-                  primary
-                  onClick={form.submit}
-                  busy={formState.submitting}
-                >
-                  {formState.submitting && <LoadingDots />}
-                  {!formState.submitting && (
-                    <>
-                      Save <DesktopLabel>&nbsp;Page</DesktopLabel>
-                    </>
-                  )}
-                </SaveButton>
-              </>
-            ) : (
-              <>
-                <ToolbarButton onClick={form.reset} disabled>
-                  <UndoIconSvg />
-                  <DesktopLabel> Discard</DesktopLabel>
-                </ToolbarButton>
-                <SaveButton primary onClick={form.submit} disabled>
-                  Save <DesktopLabel>&nbsp;Page</DesktopLabel>
-                </SaveButton>
-              </>
-            )}
-          </>
-        ),
-      },
-      {
-        __type: 'toolbar:status',
-        name: 'form-state-dirty',
-        props: {
-          dirty: formState.dirty,
-        },
-        component: FormStatus,
-      },
-    ] as any
-
-    const removePlugins = () => {
-      plugins.forEach(plugin => cms.plugins.remove(plugin))
-    }
->>>>>>> ba69f28c
-
   // Toolbar Plugins
   useOpenAuthoringToolbarPlugins(form, editMode)
 
   // Persist pending changes to localStorage
   useLocalStorageCache(path, form, editMode)
 
-<<<<<<< HEAD
-  // Show feedback onSave
-  const updateUIWithError = useCallback(
-    async (err: OpenAuthoringError) => {
-      const errorUIDescriptor: OpenAuthoringContextualErrorUI = await interpretError(
-        err
-      )
-      if (errorUIDescriptor.asModal) {
-        setInterpretedError(errorUIDescriptor)
-      } else {
-        cms.alerts.error(errorUIDescriptor.message)
-      }
-    },
-    [cms, setInterpretedError]
-  )
-
-  useEffect(() => {
-    const submitListener = createDecorator({
-      afterSubmitSucceeded: () =>
-        cms.alerts.success(
-          `Saved Successfully: Changes committed to ${Cookies.get(
-            'fork_full_name'
-          )}`
-        ),
-      afterSubmitFailed: async failedForm => {
-        updateUIWithError(failedForm.getState().submitError)
-      },
-    })
-
-    const undecorateSaveListener = submitListener(form.finalForm)
-
-    return undecorateSaveListener
-  }, [form])
-
-  useEffect(() => {
-    ;(async () => {
-      if (error) {
-        updateUIWithError(error)
-      }
-    })()
-  }, [error])
-
-=======
->>>>>>> ba69f28c
   return (
     <>
       <FormAlerts form={form} />
