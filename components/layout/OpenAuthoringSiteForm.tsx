import { InlineForm, InlineFormProps } from 'react-tinacms-inline'
import { color } from '@tinacms/styles'
import UndoIconSvg from '../../public/svg/undo-icon.svg'
import styled, { css } from 'styled-components'
<<<<<<< HEAD
import { useEffect, useCallback, useState } from 'react'
import { useCMS, useWatchFormValues, Form, TinaCMS, FieldMeta } from 'tinacms'
import createDecorator from 'final-form-submit-listener'
=======
import { useEffect, useState } from 'react'
import { useCMS, FieldMeta } from 'tinacms'
import Cookies from 'js-cookie'
>>>>>>> ef6b4187
import { PRPlugin } from '../../open-authoring/PRPlugin'
import { LoadingDots } from '../ui/LoadingDots'
import { DesktopLabel } from '../ui/inline/DesktopLabel'
import { ToolbarButton } from '../ui/inline/ToolbarButton'
import { useLocalStorageCache } from '../../utils/plugins/useLocalStorageCache'
<<<<<<< HEAD
import { getForkName } from '../../open-authoring/utils/cookieHelpers'
=======
import FormAlerts from '../../open-authoring/FormAlerts'
>>>>>>> ef6b4187

interface Props extends InlineFormProps {
  editMode: boolean
  children: any
  path: string
}

const useFormState = (form, subscription) => {
  const [state, setState] = useState(form.finalForm.getState())
  useEffect(() => {
    form.subscribe(setState, subscription)
  }, [form])

  return state
}

const OpenAuthoringSiteForm = ({ form, editMode, path, children }: Props) => {
  const cms = useCMS()
  const formState = useFormState(form, { dirty: true, submitting: true })

  /**
   * Toolbar Plugins
   */
  useEffect(() => {
    const forkName = getForkName()
    const plugins = [
      {
        __type: 'toolbar:git',
        name: 'current-fork',
        component: () => {
          return (
            <FieldMeta name={'Fork'}>
              <MetaLink target="_blank" href={`https://github.com/${forkName}`}>
                {forkName}
              </MetaLink>
            </FieldMeta>
          )
        },
      },
      // TODO
      PRPlugin(process.env.REPO_FULL_NAME, forkName),
      {
        __type: 'toolbar:form-actions',
        name: 'base-form-actions',
        component: () => (
          <>
            {formState.dirty ? (
              <>
                <ToolbarButton
                  onClick={() => {
                    form.finalForm.reset()
                  }}
                >
                  <UndoIconSvg />
                  <DesktopLabel> Discard</DesktopLabel>
                </ToolbarButton>
                <SaveButton
                  primary
                  onClick={form.submit}
                  busy={formState.submitting}
                >
                  {formState.submitting && <LoadingDots />}
                  {!formState.submitting && (
                    <>
                      Save <DesktopLabel>&nbsp;Page</DesktopLabel>
                    </>
                  )}
                </SaveButton>
              </>
            ) : (
              <>
                <ToolbarButton onClick={form.reset} disabled>
                  <UndoIconSvg />
                  <DesktopLabel> Discard</DesktopLabel>
                </ToolbarButton>
                <SaveButton primary onClick={form.submit} disabled>
                  Save <DesktopLabel>&nbsp;Page</DesktopLabel>
                </SaveButton>
              </>
            )}
          </>
        ),
      },
      {
        __type: 'toolbar:status',
        name: 'form-state-dirty',
        props: {
          dirty: formState.dirty,
        },
        component: FormStatus,
      },
    ] as any

    const removePlugins = () => {
      plugins.forEach(plugin => cms.plugins.remove(plugin))
    }

    if (editMode) {
      plugins.forEach(plugin => cms.plugins.add(plugin))
    } else {
      removePlugins()
    }

    return removePlugins
  }, [editMode, form, formState])

  // persist pending changes to localStorage
  useLocalStorageCache(path, form, editMode)

<<<<<<< HEAD
  // show feedback onSave
  const updateUIWithError = useCallback(
    async (err: OpenAuthoringError) => {
      const errorUIDescriptor: OpenAuthoringContextualErrorUI = await interpretError(
        err
      )
      if (errorUIDescriptor.asModal) {
        setInterpretedError(errorUIDescriptor)
      } else {
        cms.alerts.error(errorUIDescriptor.message)
      }
    },
    [cms, setInterpretedError]
  )

  useEffect(() => {
    const submitListener = createDecorator({
      afterSubmitSucceeded: () =>
        cms.alerts.success(
          `Saved Successfully: Changes committed to ${getForkName()}`
        ),
      afterSubmitFailed: async failedForm => {
        updateUIWithError(failedForm.getState().submitError)
      },
    })

    const undecorateSaveListener = submitListener(form.finalForm)

    return undecorateSaveListener
  }, [form])

  useEffect(() => {
    ;(async () => {
      if (error) {
        updateUIWithError(error)
      }
    })()
  }, [error])

=======
>>>>>>> ef6b4187
  return (
    <>
      <FormAlerts form={form} />
      <InlineForm
        form={form}
        initialStatus={
          typeof document !== 'undefined' && editMode ? 'active' : 'inactive'
        }
      >
        {children}
      </InlineForm>
    </>
  )
}

const FormStatus = ({ dirty }) => {
  return (
    <FieldMeta name={'Form Status'}>
      {dirty ? (
        <StatusMessage>
          <StatusLight warning /> <DesktopLabel>Unsaved changes</DesktopLabel>
        </StatusMessage>
      ) : (
        <StatusMessage>
          <StatusLight /> <DesktopLabel>No changes</DesktopLabel>
        </StatusMessage>
      )}
    </FieldMeta>
  )
}

const MetaLink = styled.a`
  display: block;
  max-width: 250px;
  overflow: hidden;
  text-overflow: ellipsis;
  font-size: 16px;
  color: ${color.primary('dark')};
`

const SaveButton = styled(ToolbarButton)`
  padding: 0 2rem;
`

interface StatusLightProps {
  warning?: boolean
}

const StatusLight = styled.span<StatusLightProps>`
  display: inline-block;
  width: 8px;
  height: 8px;
  border-radius: 8px;
  margin-top: -1px;
  background-color: #3cad3a;
  border: 1px solid #249a21;
  margin-right: 5px;
  opacity: 0.5;

  ${p =>
    p.warning &&
    css`
      background-color: #e9d050;
      border: 1px solid #d3ba38;
      opacity: 1;
    `};
`

const StatusMessage = styled.p`
  font-size: 16px;
  display: flex;
  align-items: center;
  color: ${color.grey(6)};
  padding-right: 4px;
`

export default OpenAuthoringSiteForm<|MERGE_RESOLUTION|>--- conflicted
+++ resolved
@@ -2,25 +2,17 @@
 import { color } from '@tinacms/styles'
 import UndoIconSvg from '../../public/svg/undo-icon.svg'
 import styled, { css } from 'styled-components'
-<<<<<<< HEAD
 import { useEffect, useCallback, useState } from 'react'
 import { useCMS, useWatchFormValues, Form, TinaCMS, FieldMeta } from 'tinacms'
 import createDecorator from 'final-form-submit-listener'
-=======
-import { useEffect, useState } from 'react'
-import { useCMS, FieldMeta } from 'tinacms'
 import Cookies from 'js-cookie'
->>>>>>> ef6b4187
 import { PRPlugin } from '../../open-authoring/PRPlugin'
 import { LoadingDots } from '../ui/LoadingDots'
 import { DesktopLabel } from '../ui/inline/DesktopLabel'
 import { ToolbarButton } from '../ui/inline/ToolbarButton'
 import { useLocalStorageCache } from '../../utils/plugins/useLocalStorageCache'
-<<<<<<< HEAD
 import { getForkName } from '../../open-authoring/utils/cookieHelpers'
-=======
 import FormAlerts from '../../open-authoring/FormAlerts'
->>>>>>> ef6b4187
 
 interface Props extends InlineFormProps {
   editMode: boolean
@@ -130,48 +122,6 @@
   // persist pending changes to localStorage
   useLocalStorageCache(path, form, editMode)
 
-<<<<<<< HEAD
-  // show feedback onSave
-  const updateUIWithError = useCallback(
-    async (err: OpenAuthoringError) => {
-      const errorUIDescriptor: OpenAuthoringContextualErrorUI = await interpretError(
-        err
-      )
-      if (errorUIDescriptor.asModal) {
-        setInterpretedError(errorUIDescriptor)
-      } else {
-        cms.alerts.error(errorUIDescriptor.message)
-      }
-    },
-    [cms, setInterpretedError]
-  )
-
-  useEffect(() => {
-    const submitListener = createDecorator({
-      afterSubmitSucceeded: () =>
-        cms.alerts.success(
-          `Saved Successfully: Changes committed to ${getForkName()}`
-        ),
-      afterSubmitFailed: async failedForm => {
-        updateUIWithError(failedForm.getState().submitError)
-      },
-    })
-
-    const undecorateSaveListener = submitListener(form.finalForm)
-
-    return undecorateSaveListener
-  }, [form])
-
-  useEffect(() => {
-    ;(async () => {
-      if (error) {
-        updateUIWithError(error)
-      }
-    })()
-  }, [error])
-
-=======
->>>>>>> ef6b4187
   return (
     <>
       <FormAlerts form={form} />
