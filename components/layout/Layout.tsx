--- conflicted
+++ resolved
@@ -1,4 +1,4 @@
-import React, { useMemo, useEffect } from 'react'
+import React, { useMemo } from 'react'
 import styled from 'styled-components'
 import { DefaultSeo } from 'next-seo'
 import { useRouter } from 'next/router'
@@ -6,12 +6,8 @@
 import { MarkdownCreatorPlugin } from '../../utils/plugins'
 import { fileToUrl, slugify } from '../../utils'
 import { Header, Footer } from '../layout'
-<<<<<<< HEAD
-import { isGithubTokenValid } from '../../open-authoring/github/api'
+import moment from 'moment'
 import Cookies from 'js-cookie'
-=======
-import moment from 'moment'
->>>>>>> 3f95c19e
 
 interface LayoutProps {
   children: any[]
@@ -45,7 +41,6 @@
             placeholder: 'My New Post',
             description: 'The title of the new blog post.',
           },
-<<<<<<< HEAD
           {
             label: 'Date',
             name: 'date',
@@ -57,51 +52,13 @@
             description: 'Who wrote this, yo?',
             name: 'author',
             component: 'text',
-=======
-          fields: [
-            {
-              name: 'title',
-              component: 'text',
-              label: 'Title',
-              placeholder: 'My New Post',
-              description: 'The title of the new blog post.',
-            },
-            {
-              label: 'Date',
-              name: 'date',
-              component: 'date',
-              description: 'The default will be today',
-            },
-            {
-              label: 'Author',
-              description: 'Who wrote this, yo?',
-              name: 'author',
-              component: 'text',
-            },
-          ],
-          githubOptions: sourceProviderConnection,
-          isEditMode: editMode,
-          frontmatter: postInfo => ({
-            title: postInfo.title,
-            date: moment(postInfo.date ? postInfo.date : new Date()).format(),
-            author: postInfo.author ? postInfo.author : `Jane Doe`,
-          }),
-          body: postInfo => `New post, who dis?`,
-          afterCreate: response => {
-            let url = fileToUrl(
-              response.content.path.split('content')[1],
-              'blog'
-            )
-
-            window.location.href = `/blog/${url}`
->>>>>>> 3f95c19e
           },
         ],
         githubOptions: sourceProviderConnection,
         isEditMode: editMode,
         frontmatter: postInfo => ({
           title: postInfo.title,
-          date: postInfo.date ? postInfo.date : new Date(),
+          date: moment(postInfo.date ? postInfo.date : new Date()).format(),
           author: postInfo.author ? postInfo.author : `Jane Doe`,
         }),
         body: postInfo => `New post, who dis?`,
@@ -113,10 +70,9 @@
       })
     }, [editMode, sourceProviderConnection])
 
-    if (Cookies.get("fork_full_name")) {
+    if (Cookies.get('fork_full_name')) {
       usePlugin(CreateBlogPlugin)
     }
-    
 
     return (
       <div {...styleProps}>
